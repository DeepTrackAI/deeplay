from typing import List, Optional, Literal, Any, Sequence, Type, overload, Union

from ... import (
    DeeplayModule,
    Layer,
    LayerList,
    Sequential,
    PoolLayerActivationNormalization,
    LayerActivationNormalizationUpsample,
)
import torch.nn as nn
import torch


class ConvolutionalEncoder2d(DeeplayModule):
    """Convolutional Encoder module in 2D.

    Parameters
    ----------
    in_channels: int or None
        Number of input features. If None, the input shape is inferred from the first forward pass
    channels: list[int]
        Number of hidden units in the encoder layers
    out_channels: int
        Number of output features
    out_activation: template-like
        Specification for the output activation. (Default: nn.ReLU)
    pool: template-like
        Specification for the pooling of the block. Is not applied to the first block. (Default: nn.MaxPool2d)
    postprocess: postprocessing layer (Default: nn.Identity)

    Configurables
    -------------
    - in_channels (int): Number of input features. If None, the input shape is inferred from the first forward pass.
    - channels: list[int]: Number of hidden units in the encoder layers
    - out_channels (int): Number of output features.
    - out_activation (template-like): Specification for the output activation. (Default: nn.ReLU)

    Constraints
    -----------
    - input shape: (batch_size, ch_in)
    - output shape: (batch_size, ch_out)

    Evaluation
    ----------
    >>> for block in self.blocks:
    >>>    x = block(x)
    >>> x = self.postprocess(x)
    >>> return x

    Examples
    --------
    >>> # Using default values
    >>> enc = ConvolutionalEncoder2d(3, [32, 64], 128)
    >>> # Customizing output activation
    >>> enc.block[-1].activation(nn.Sigmoid)

    Return Values
    -------------
    The forward method returns the processed tensor.

    Additional Notes
    ----------------
    The `Config` and `Layer` classes are used for configuring the blocks. For more details refer to [Config Documentation](#) and [Layer Documentation](#).

    """

    in_channels: Optional[int]
    channels: Sequence[Optional[int]]
    out_channels: int
    blocks: LayerList[PoolLayerActivationNormalization]

    @property
    def input(self):
        """Return the input layer of the network. Equivalent to `.blocks[0]`."""
        return self.blocks[0]

    @property
    def hidden(self):
        """Return the hidden layers of the network. Equivalent to `.blocks[:-1]`"""
        return self.blocks[:-1]

    @property
    def output(self):
        """Return the last layer of the network. Equivalent to `.blocks[-1]`."""
        return self.blocks[-1]

    @property
    def layer(self) -> LayerList[Layer]:
        """Return the layers of the network. Equivalent to `.blocks.layer`."""
        return self.blocks.layer

    @property
    def activation(self) -> LayerList[Layer]:
        """Return the activations of the network. Equivalent to `.blocks.activation`."""
        return self.blocks.activation

    @property
    def normalization(self) -> LayerList[Layer]:
        """Return the normalizations of the network. Equivalent to `.blocks.normalization`."""
        return self.blocks.normalization

    @property
    def pool(self) -> LayerList[Layer]:
        """Return the pooling of the network. Equivalent to `.blocks.normalization`."""
        return self.blocks.pool

    def __init__(
        self,
        in_channels: Optional[int],
        channels: Sequence[int],
        out_channels: int,
        out_activation: Optional[Union[Type[nn.Module], nn.Module, None]] = None,
        pool: Optional[Union[Type[nn.Module], nn.Module, None]] = None,
        postprocess: Optional[Union[Type[nn.Module], nn.Module, None]] = None,
    ):
        super().__init__()

        self.in_channels = in_channels
        self.channels = channels
        self.out_channels = out_channels

        if out_channels <= 0:
            raise ValueError(f"out_channels must be positive, got {out_channels}")

        if in_channels is not None and in_channels <= 0:
            raise ValueError(f"in_channels must be positive, got {in_channels}")

        if any(h <= 0 for h in self.channels):
            raise ValueError(
                f"all hidden_channels must be positive, got {self.channels}"
            )

        if out_activation is None:
            out_activation = Layer(nn.ReLU)
        elif isinstance(out_activation, type) and issubclass(out_activation, nn.Module):
            out_activation = Layer(out_activation)

        self.blocks = LayerList()

        for i, c_out in enumerate(self.channels + [self.out_channels]):
            c_in = self.in_channels if i == 0 else self.channels[i - 1]

            if i == 0:
                pool_layer = Layer(nn.Identity)
            else:
                if pool is None:
                    pool_layer = Layer(nn.MaxPool2d, kernel_size=2)
                elif isinstance(pool, type) and issubclass(pool, nn.Module):
                    pool_layer = Layer(pool)
                elif isinstance(pool, DeeplayModule):
                    pool_layer = pool.new()
                else:
                    pool_layer = pool

            if c_in:
                layer = Layer(nn.Conv2d, c_in, c_out, 3, 1, 1)
            else:
                layer = Layer(nn.LazyConv2d, c_out, 3, 1, 1)

            if i == len(self.channels):
                activation = out_activation
            else:
                activation = Layer(nn.ReLU)
            normalization = Layer(nn.Identity, num_features=c_out)

            block = PoolLayerActivationNormalization(
                pool=pool_layer,
                layer=layer,
                activation=activation,
                normalization=normalization,
            )

            self.blocks.append(block)

        self.postprocess = Layer(nn.Identity)

    def forward(self, x):
        for block in self.blocks:
            x = block(x)
        x = self.postprocess(x)
        return x

    @overload
    def configure(
        self,
        /,
        in_channels: Optional[int] = None,
        channels: Optional[List[int]] = None,
        out_channels: Optional[int] = None,
        out_activation: Union[Type[nn.Module], nn.Module, None] = None,
    ) -> None:
        ...

    @overload
    def configure(
        self,
        name: Literal["blocks"],
        order: Optional[Sequence[str]] = None,
        pool: Optional[Type[nn.Module]] = None,
        layer: Optional[Type[nn.Module]] = None,
        activation: Optional[Type[nn.Module]] = None,
        normalization: Optional[Type[nn.Module]] = None,
        postprocess: Optional[Type[nn.Module]] = None,
        **kwargs: Any,
    ) -> None:
        ...

    @overload
    def configure(
        self,
        name: Literal["blocks"],
        index: Union[int, slice, List[Union[int, slice]]],
        order: Optional[Sequence[str]] = None,
        pool: Optional[Type[nn.Module]] = None,
        layer: Optional[Type[nn.Module]] = None,
        activation: Optional[Type[nn.Module]] = None,
        normalization: Optional[Type[nn.Module]] = None,
        postprocess: Optional[Type[nn.Module]] = None,
        **kwargs: Any,
    ) -> None:
        ...

    configure = DeeplayModule.configure


class ConvolutionalDecoder2d(DeeplayModule):
    """Convolutional Decoder module in 2D.

    Parameters
    ----------
    in_channels: int or None
        Number of input features. If None, the input shape is inferred from the first forward pass
    channels: list[int]
        Number of hidden units in the decoder layers
    out_channels: int
        Number of output features
    out_activation: template-like
        Specification for the output activation. (Default: nn.Sigmoid)
    pool: template-like
        Specification for the pooling of the block. Is not applied to the first block. (Default: nn.MaxPool2d)
    preprocess: preprocessing layer (Default: nn.Identity)

    Configurables
    -------------
    - in_channels (int): Number of input features. If None, the input shape is inferred from the first forward pass.
    - channels: list[int]: Number of hidden units in the decoder layers
    - out_channels (int): Number of output features.
    - out_activation (template-like): Specification for the output activation. (Default: nn.ReLU)

    Constraints
    -----------
    - input shape: (batch_size, ch_in)
    - output shape: (batch_size, ch_out)

    Evaluation
    ----------
    >>>
    >>> x = self.preprocess(x)
    >>> for block in blocks:
    >>>    x = block(x)
    >>> return x

    Examples
    --------
    >>> # Using default values
    >>> dec = ConvolutionalDecoder2d(128, [128, 64, 32], 1)
    >>> # Customizing output activation
    >>> dec.block[-1].activation(nn.Identity)

    Return Values
    -------------
    The forward method returns the processed tensor.

    Additional Notes
    ----------------
    The `Config` and `Layer` classes are used for configuring the blocks. For more details refer to [Config Documentation](#) and [Layer Documentation](#).

    """

    in_channels: Optional[int]
    channels: Sequence[Optional[int]]
    out_channels: int
    blocks: LayerList[LayerActivationNormalizationUpsample]

    @property
    def input(self):
        """Return the input layer of the network. Equivalent to `.blocks[0]`."""
        return self.blocks[0]

    @property
    def hidden(self):
        """Return the hidden layers of the network. Equivalent to `.blocks[:-1]`"""
        return self.blocks[:-1]

    @property
    def output(self):
        """Return the last layer of the network. Equivalent to `.blocks[-1]`."""
        return self.blocks[-1]

    @property
    def layer(self) -> LayerList[Layer]:
        """Return the layers of the network. Equivalent to `.blocks.layer`."""
        return self.blocks.layer

    @property
    def activation(self) -> LayerList[Layer]:
        """Return the activations of the network. Equivalent to `.blocks.activation`."""
        return self.blocks.activation

    @property
    def normalization(self) -> LayerList[Layer]:
        """Return the normalizations of the network. Equivalent to `.blocks.normalization`."""
        return self.blocks.normalization

    @property
    def upsample(self) -> LayerList[Layer]:
        """Return the upsampling of the network. Equivalent to `.blocks.normalization`."""
        return self.blocks.upsample

    def __init__(
        self,
        in_channels: Optional[int],
        channels: Sequence[int],
        out_channels: int,
        out_activation: Optional[Union[Type[nn.Module], nn.Module, None]] = None,
        upsample: Optional[Union[Type[nn.Module], nn.Module, None]] = None,
        preprocess: Optional[Union[Type[nn.Module], nn.Module, None]] = None,
    ):
        super().__init__()

        self.in_channels = in_channels
        self.channels = channels
        self.out_channels = out_channels

        if out_channels <= 0:
            raise ValueError(f"out_channels must be positive, got {out_channels}")

        if in_channels is not None and in_channels <= 0:
            raise ValueError(f"in_channels must be positive, got {in_channels}")

        if any(h <= 0 for h in self.channels):
            raise ValueError(
                f"all hidden_channels must be positive, got {self.channels}"
            )

        if out_activation is None:
            out_activation = Layer(nn.Sigmoid)
        elif isinstance(out_activation, type) and issubclass(out_activation, nn.Module):
            out_activation = Layer(out_activation)

        self.preprocess = Layer(nn.Identity)

        self.blocks = LayerList()

        for i, c_out in enumerate(self.channels + [self.out_channels]):
            c_in = self.in_channels if i == 0 else self.channels[i - 1]

            layer = Layer(nn.Conv2d, c_in, c_out, 3, 1, 1)
            if i == len(self.channels):
                activation = out_activation
            else:
                activation = Layer(nn.ReLU)
            normalization = Layer(nn.Identity, num_features=c_out)

            if i == len(self.channels):
                upsample_layer = Layer(nn.Identity)
            else:
                if upsample is None:
                    upsample_layer = Layer(
                        nn.ConvTranspose2d,
                        c_out,
                        c_out,
                        kernel_size=2,
                        stride=2,
                    )
                elif isinstance(upsample, type) and issubclass(upsample, nn.Module):
                    upsample_layer = Layer(upsample)
                elif isinstance(upsample, DeeplayModule):
                    upsample_layer = upsample.new()
                else:
                    upsample_layer = upsample

            block = LayerActivationNormalizationUpsample(
                layer=layer,
                activation=activation,
                normalization=normalization,
                upsample=upsample_layer,
            )

            self.blocks.append(block)

    def forward(self, x):
        x = self.preprocess(x)
        for block in self.blocks:
            x = block(x)
        return x

    @overload
    def configure(
        self,
        /,
        in_channels: Optional[int] = None,
        channels: Optional[List[int]] = None,
        out_channels: Optional[int] = None,
        out_activation: Union[Type[nn.Module], nn.Module, None] = None,
    ) -> None:
        ...

    @overload
    def configure(
        self,
        name: Literal["blocks"],
        order: Optional[Sequence[str]] = None,
        layer: Optional[Type[nn.Module]] = None,
        activation: Optional[Type[nn.Module]] = None,
        normalization: Optional[Type[nn.Module]] = None,
        upsample: Optional[Type[nn.Module]] = None,
        preprocess: Optional[Type[nn.Module]] = None,
        **kwargs: Any,
    ) -> None:
        ...

    @overload
    def configure(
        self,
        name: Literal["blocks"],
        index: Union[int, slice, List[Union[int, slice]]],
        order: Optional[Sequence[str]] = None,
        layer: Optional[Type[nn.Module]] = None,
        activation: Optional[Type[nn.Module]] = None,
        normalization: Optional[Type[nn.Module]] = None,
        upsample: Optional[Type[nn.Module]] = None,
        preprocess: Optional[Type[nn.Module]] = None,
        **kwargs: Any,
    ) -> None:
        ...

    configure = DeeplayModule.configure


class ConvolutionalEncoderDecoder2d(DeeplayModule):
    in_channels: Optional[int]
    encoder_channels: Sequence[Optional[int]]
    decoder_channels: Sequence[Optional[int]]
    out_channels: Optional[int]

    @property
    def pool(self) -> LayerList[Layer]:
        """Return the pooling layers of the encoder. Equivalent to `.encoder.pool`."""
        return self.encoder.pool

    @property
    def upsample(self) -> LayerList[Layer]:
        """Return the upsampling layers of the decoder. Equivalent to `.decoder.upsample`."""
        return self.decoder.upsample

    def __init__(
        self,
        in_channels: Optional[int],
        encoder_channels: Sequence[int],
        decoder_channels: Sequence[int],
        out_channels=int,
        out_activation: Optional[Type[nn.Module]] = nn.Sigmoid,
        pool: Union[Type[nn.Module], nn.Module, None] = None,
        upsample: Union[Type[nn.Module], nn.Module, None] = None,
    ):
        super().__init__()
        self.in_channels = in_channels
        self.encoder_channels = encoder_channels
        self.decoder_channels = decoder_channels
        self.channels = encoder_channels + decoder_channels
        self.out_channels = out_channels
        self.out_activation = out_activation

        if out_channels <= 0:
            raise ValueError(f"out_channels must be positive, got {out_channels}")

        if in_channels is not None and in_channels <= 0:
            raise ValueError(f"in_channels must be positive, got {in_channels}")

        if any(h <= 0 for h in self.channels):
            raise ValueError(
                f"all hidden_channels must be positive, got {self.channels}"
            )

        self.encoder = ConvolutionalEncoder2d(
            self.in_channels, self.encoder_channels, self.encoder_channels[-1]
        )

        self.decoder = ConvolutionalDecoder2d(
            self.encoder_channels[-1],
            self.decoder_channels,
            self.out_channels,
            self.out_activation,
        )

        self.blocks = self.encoder.blocks + self.decoder.blocks

    def forward(self, x):
        x = self.encoder(x)
        x = self.decoder(x)
        return x


<<<<<<< HEAD
class Cat(DeeplayModule):
=======
class concat(DeeplayModule):
>>>>>>> 4dd27470
    def __init__(self, dim=1):
        super().__init__()

        self.dim = dim

    def forward(self, *x):
        return torch.cat(x, dim=self.dim)


class UNet2d(ConvolutionalEncoderDecoder2d):
    in_channels: Optional[int]
    channels: Sequence[Optional[int]]
    out_channels: Optional[int]
    out_activation: Optional[Type[nn.Module]]
    skip: Optional[Type[nn.Module]]

    def __init__(
        self,
        in_channels: Optional[int],
        channels: Sequence[int],
        out_channels=int,
        out_activation: Optional[Type[nn.Module]] = nn.Identity,
        pool: Optional[Union[Type[nn.Module], nn.Module, None]] = None,
        upsample: Optional[Union[Type[nn.Module], nn.Module, None]] = None,
        skip: Optional[Type[nn.Module]] = Cat(),
    ):
        super().__init__(
            in_channels=in_channels,
            encoder_channels=channels,
            decoder_channels=channels[::-1],
            out_channels=out_channels,
            out_activation=out_activation,
            pool=pool,
            upsample=upsample,
        )
        self.in_channels = in_channels
        self.out_channels = out_channels
        self.skip = skip
        self.decoder.blocks.layer.configure(nn.LazyConv2d)

    def forward(self, x):
        acts = []
        for block in self.encoder.blocks:
            x = block(x)
            acts.append(x)
        x = self.encoder.postprocess(x)
        x = self.decoder.preprocess(x)
        for act, block in zip(acts[::-1], self.decoder.blocks):
            x = self.skip(act, x)
            x = block(x)
        return x

    @overload
    def configure(
        self,
        skip: Optional[Type[nn.Module]] = None,
        **kwargs: Any,
    ) -> None:
        ...<|MERGE_RESOLUTION|>--- conflicted
+++ resolved
@@ -503,11 +503,8 @@
         return x
 
 
-<<<<<<< HEAD
+
 class Cat(DeeplayModule):
-=======
-class concat(DeeplayModule):
->>>>>>> 4dd27470
     def __init__(self, dim=1):
         super().__init__()
 
