<<<<<<< HEAD
from .mlp import MultiLayerPerceptron
=======
from .connectors import *
from .bottlenecks import *
from .mlp import *
from .rnn import *
from .encoders import *
from .decoders import *
from .encoderdecoders import *
from .heads import *
from .skip import *
from .encodings import *
>>>>>>> 1cb27c87
<|MERGE_RESOLUTION|>--- conflicted
+++ resolved
@@ -1,14 +1,2 @@
-<<<<<<< HEAD
+
 from .mlp import MultiLayerPerceptron
-=======
-from .connectors import *
-from .bottlenecks import *
-from .mlp import *
-from .rnn import *
-from .encoders import *
-from .decoders import *
-from .encoderdecoders import *
-from .heads import *
-from .skip import *
-from .encodings import *
->>>>>>> 1cb27c87
