from .mlp import MultiLayerPerceptron
from .cnn import *
<<<<<<< HEAD
from .rnn import *
=======
from .dcgan import *
from .gnn import *
from .cyclegan import *
from .dict import *
from .transformer import *
>>>>>>> c0bbfa9d
<|MERGE_RESOLUTION|>--- conflicted
+++ resolved
@@ -1,11 +1,8 @@
 from .mlp import MultiLayerPerceptron
 from .cnn import *
-<<<<<<< HEAD
 from .rnn import *
-=======
 from .dcgan import *
 from .gnn import *
 from .cyclegan import *
 from .dict import *
-from .transformer import *
->>>>>>> c0bbfa9d
+from .transformer import *