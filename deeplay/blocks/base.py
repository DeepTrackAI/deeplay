--- conflicted
+++ resolved
@@ -47,10 +47,6 @@
         # Remove configurations before making new blocks
         tags = self.tags
         for key, vlist in self._user_config.items():
-<<<<<<< HEAD
-            if key[:-1] in tags:
-                vlist.clear()
-=======
             if key[:-1] in tags and vlist:
 
                 if (
@@ -60,7 +56,6 @@
                     vlist.clear()
                 else:
                     print(type(vlist[0].value))
->>>>>>> 66d5351a
 
         def make_new_self():
             args, kwargs = self.get_init_args()
