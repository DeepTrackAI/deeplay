--- conflicted
+++ resolved
@@ -6,11 +6,8 @@
 from .recurrentblock import RecurrentBlock
 from .lanu import LayerActivationNormalizationUpsample
 from .residual import BaseResidual, Conv2dResidual
-<<<<<<< HEAD
-from .ls import LayerSkip
-=======
 from .conv import Conv2dBlock
 from .linear import LinearBlock
+from .ls import LayerSkip
 
-# from .conv2d import
->>>>>>> b44d0f7a
+# from .conv2d import