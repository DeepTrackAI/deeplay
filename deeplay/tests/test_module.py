import unittest

import torch
import torch.nn as nn
import deeplay as dl

from deeplay import (
    DeeplayModule,
    Sequential,
)  # Import your actual module here


# A simple subclass for testing
class TestModule(DeeplayModule):
    def __init__(self, param1=None, param2=None):
        super().__init__()
        self.param1 = param1
        self.param2 = param2


class DummyClass:
    def __init__(self, a, b, c):
        self.a = a
        self.b = b
        self.c = c


class Module(dl.DeeplayModule):
    def __init__(self, a=0, b=0, c="0", **kwargs):
        super().__init__()
        self.a = a
        self.b = b
        self.c = c
        self.x = dl.External(DummyClass, a, b, c)
        self.y = dl.Layer(nn.Linear, a, b)


class VariadicModule(dl.DeeplayModule):
    def __init__(self, *args, **kwargs):
        self._args = args
        for key, value in kwargs.items():
            setattr(self, key, value)


class VariadicModuleWithPositional(dl.DeeplayModule):
    def __init__(self, a, *args, **kwargs):
        self.a = a
        self._args = args
        for key, value in kwargs.items():
            setattr(self, key, value)


class Module2(dl.DeeplayModule):
    def __init__(self, foo):
        super().__init__()
        self.foo = foo
        self.bar = Module(1, 2, "C")


class TestDeeplayModule(unittest.TestCase):
    def test_initialization(self):
        # Testing basic initialization and attribute setting
        module = TestModule(param1=10, param2="test")
        self.assertEqual(module.param1, 10)
        self.assertEqual(module.param2, "test")

    def test_configure(self):
        # Testing the configure method
        module = TestModule()
        module.configure("param1", 20)
        module.configure(param2="configured")
        self.assertEqual(module.param1, 20)
        self.assertEqual(module.param2, "configured")

    def test_build(self):
        # Testing the build method
        module = TestModule()
        module.configure(param1=30)
        built_module = module.build()
        self.assertEqual(built_module.param1, 30)
        self.assertTrue(built_module._has_built)

    def test_create(self):
        # Testing the create method
        module = TestModule(param1=40)
        new_module = module.create()
        self.assertIsInstance(new_module, TestModule)
        self.assertEqual(new_module.param1, 40)
        self.assertNotEqual(new_module, module)

    def test_get_user_configuration(self):
        # Testing retrieval of user configuration
        module = TestModule(param1=50)
        module.configure(param1=60)
        config = module.get_user_configuration()
        self.assertEqual(config[("param1",)], 60)

    def test_invalid_configure(self):
        # Testing configure method with invalid attribute
        module = TestModule()
        with self.assertRaises(ValueError):
            module.configure("invalid_param", 100)

    def test_configure_1(self):
        module = Module()
        module.configure(a=1)
        module.build()
        self.assertEqual(module.a, 1)
        self.assertEqual(module.x.a, 1)

    def test_configure_2(self):
        module = Module()
        module.configure("a", 1)
        module.configure("b", 2)
        module.build()
        self.assertEqual(module.a, 1)
        self.assertEqual(module.b, 2)
        self.assertEqual(module.x.a, 1)
        self.assertEqual(module.x.b, 2)

    def test_configure_3(self):
        module = Module()
        module.configure("a", 1)
        module.configure("b", 2)
        module.configure("c", "C")
        module.build()
        self.assertEqual(module.a, 1)
        self.assertEqual(module.b, 2)
        self.assertEqual(module.c, "C")
        self.assertEqual(module.x.a, 1)
        self.assertEqual(module.x.b, 2)
        self.assertEqual(module.x.c, "C")

    def test_configure_4(self):
        module = Module(b=2, c="C")
        module.configure("a", 1)
        module.configure("a", 3)
        module.build()
        self.assertEqual(module.a, 3)
        self.assertEqual(module.b, 2)
        self.assertEqual(module.c, "C")
        self.assertEqual(module.x.a, 3)
        self.assertEqual(module.x.b, 2)
        self.assertEqual(module.x.c, "C")

    def test_configure_5(self):
        module = Module()

        with self.assertRaises(ValueError):
            module.configure("d", 1)

    def test_configure_7(self):
        module = Module()

        with self.assertRaises(ValueError):
            module.configure(a=1, b=2, d="C")

    def test_configure_8(self):
        module = Module2(foo=Module())
        module.configure("foo", a=1, b=2, c="C")
        module.build()

        self.assertEqual(module.foo.a, 1)
        self.assertEqual(module.foo.b, 2)
        self.assertEqual(module.foo.c, "C")

    def test_configure_9(self):
        module = Module2(foo=Module())
        module.bar.configure(a=1, b=2, c="C")
        module.build()

        self.assertEqual(module.bar.a, 1)
        self.assertEqual(module.bar.b, 2)
        self.assertEqual(module.bar.c, "C")

    def test_configure_10(self):
        module = Module2(Module())
        module.build()

        with self.assertRaises(RuntimeError):
            module.configure("foo", a=1, b=2, c="C")

    def test_init_2(self):
        module = Module(a=1, b=2, c="C")
        module.build()

        self.assertEqual(module.a, 1)
        self.assertEqual(module.b, 2)
        self.assertEqual(module.c, "C")

    def test_init_3(self):
        module = Module(1, 2, "C")
        module.build()

        self.assertEqual(module.a, 1)
        self.assertEqual(module.b, 2)
        self.assertEqual(module.c, "C")

    def test_init_6(self):
        module = Module2(foo=Module(a=1, b=2, c="C"))
        module.build()
        self.assertEqual(module.foo.a, 1)
        self.assertEqual(module.foo.b, 2)
        self.assertEqual(module.foo.c, "C")

    def test_create_independency_args(self):
        child = Module(a=1, b=2, c="C")
        parent = Module2(foo=child)
        created = parent.create()

        self.assertEqual(created.foo.a, 1)
        self.assertEqual(created.foo.b, 2)
        self.assertEqual(created.foo.c, "C")

        parent.foo.configure(a=3)

        created_2 = parent.create()

        self.assertEqual(created_2.foo.a, 3)
        self.assertEqual(created_2.foo.b, 2)
        self.assertEqual(created_2.foo.c, "C")
        self.assertEqual(created.foo.a, 1)

        self.assertIsNot(created.foo, created_2.foo)

    def test_replace_1(self):
        parent = Module2(foo=Module(a=1, b=2, c="C"))
        parent.replace("foo", Module(a=3, b=4, c="D"))
        parent.replace("bar", Module(a=5, b=6, c="E"))
        parent.build()

        self.assertEqual(parent.foo.a, 3)
        self.assertEqual(parent.foo.b, 4)
        self.assertEqual(parent.foo.c, "D")

        self.assertEqual(parent.bar.a, 5)
        self.assertEqual(parent.bar.b, 6)
        self.assertEqual(parent.bar.c, "E")

    def test_replace_2(self):
        parent = Module2(foo=Module(a=1, b=2, c="C"))

        new_child = Module2(foo=Module(a=3, b=4, c="D"))
        new_child.foo.configure(a=5, b=6, c="E")
        new_child.replace("bar", Module(a=7, b=8, c="F"))

        parent.replace("foo", new_child)
        parent.build()

        self.assertEqual(parent.foo.foo.a, 5)
        self.assertEqual(parent.foo.foo.b, 6)
        self.assertEqual(parent.foo.foo.c, "E")

        self.assertEqual(parent.foo.bar.a, 7)
        self.assertEqual(parent.foo.bar.b, 8)
        self.assertEqual(parent.foo.bar.c, "F")

    def test_variadic_module(self):
        external = dl.External(VariadicModule, 10, 20, arg=30)
        built = external.build()
        created = external.create()
        self.assertIsInstance(created, VariadicModule)
        self.assertIsInstance(built, VariadicModule)

        self.assertEqual(built._args, (10, 20))
        self.assertEqual(built.arg, 30)

        self.assertEqual(created._args, (10, 20))
        self.assertEqual(created.arg, 30)

        self.assertEqual(len(built.kwargs), 1)
        self.assertEqual(built.kwargs["arg"], 30)

    def test_variadic_module_with_positional(self):
        external = dl.External(VariadicModuleWithPositional, 0, 10, 20, arg=30)
        built = external.build()
        created = external.create()
        self.assertIsInstance(created, VariadicModuleWithPositional)
        self.assertIsInstance(built, VariadicModuleWithPositional)

        self.assertEqual(built.a, 0)
        self.assertEqual(built._args, (10, 20))
        self.assertEqual(built.arg, 30)

        self.assertEqual(created.a, 0)
        self.assertEqual(created._args, (10, 20))
        self.assertEqual(created.arg, 30)

        self.assertEqual(built.kwargs["a"], 0)
        self.assertEqual(built.kwargs["arg"], 30)

        external.configure(a=1)
        built = external.build()
        self.assertEqual(built.a, 1)


class ModelWithLayer(dl.DeeplayModule):
    def __init__(self, in_features=10, out_features=20):
        super().__init__()
        self.layer_1 = dl.Layer(nn.Linear, in_features, out_features)
        self.layer_2 = dl.Layer(nn.Sigmoid)

    def forward(self, x):
        return self.layer_2(self.layer_1(x))


class TestLayer(unittest.TestCase):
    def test_create(self):
        layer = dl.Layer(nn.Identity).build()
        self.assertIsInstance(layer, nn.Identity)

    def test_create_with_args(self):
        layer = dl.Layer(nn.BatchNorm1d, num_features=10).build()

        self.assertIsInstance(layer, nn.BatchNorm1d)
        self.assertEqual(layer.num_features, 10)

    def test_configure(self):
        layer = dl.Layer(nn.Identity)
        layer.configure(nn.BatchNorm1d, num_features=10)
        layer = layer.create()

        self.assertIsInstance(layer, nn.BatchNorm1d)
        self.assertEqual(layer.num_features, 10)

    def test_configure_2(self):
        layer = dl.Layer(nn.BatchNorm1d, num_features=10)
        layer.configure(num_features=20)
        layer = layer.create()

        self.assertIsInstance(layer, nn.BatchNorm1d)
        self.assertEqual(layer.num_features, 20)

    def test_configure_3(self):
        layer = dl.Layer(nn.BatchNorm1d, num_features=10)
        with self.assertRaises(ValueError):
            layer.configure(missdefined=10)

    def test_configure_4(self):
        layer = dl.Layer(nn.Conv2d)
        with self.assertRaises(ValueError):
            layer.configure(num_features=20)

    def test_forward(self):
        layer = dl.Layer(nn.BatchNorm1d, num_features=10)
        layer = layer.create()
        x = torch.randn(10, 10)
        y = layer(x)
        self.assertEqual(y.shape, x.shape)

    def test_forward_with_input_dict(self):
        layer = dl.Layer(nn.Linear, 1, 20)
        layer.set_input_map("x")
        layer.set_output_map("x")

        layer = layer.build()
<<<<<<< HEAD
        inp = dl.ToDict(x=torch.randn(10, 1))
=======
        inp = {"x": torch.randn(10, 1)}
>>>>>>> 2ea5525a
        out = layer(inp)
        self.assertEqual(out["x"].shape, (10, 20))

    def test_forward_with_input_dict_and_numeric_output(self):
        layer = dl.Layer(nn.Linear, 1, 20)
        layer.set_input_map("x")
        layer.set_output_map()

        layer = layer.build()
<<<<<<< HEAD
        inp = dl.ToDict(x=torch.randn(10, 1))
=======
        inp = {"x": torch.randn(10, 1)}
>>>>>>> 2ea5525a
        out = layer(inp)
        self.assertEqual(out.shape, (10, 20))

    def test_in_module(self):
        model = ModelWithLayer()
        model.configure("layer_1", in_features=10, out_features=20)
        model = model.build()
        self.assertEqual(model.layer_1.in_features, 10)
        self.assertEqual(model.layer_1.out_features, 20)
        x = torch.randn(10, 10)
        y = model(x)
        self.assertEqual(y.shape, (10, 20))

    def test_if_crosstalk(self):
        model_1 = ModelWithLayer()
        model_2 = ModelWithLayer()
        model_1.configure("layer_1", in_features=10, out_features=20)
        model_2.configure("layer_1", in_features=40, out_features=70)

        model_1 = model_1.build()
        model_2 = model_2.build()

        self.assertEqual(model_1.layer_1.in_features, 10)
        self.assertEqual(model_1.layer_1.out_features, 20)
        self.assertEqual(model_2.layer_1.in_features, 40)
        self.assertEqual(model_2.layer_1.out_features, 70)

        # print(model_2)

    def test_config_is_sticky(self):
        layer = dl.Layer(nn.BatchNorm1d, num_features=10)
        layer.configure(num_features=20)

        model = Module2(foo=layer)
        model.build()

        self.assertEqual(model.foo.num_features, 20)

    def test_configure_in_init(self):
        class TestClass(dl.DeeplayModule):
            def __init__(self, model=None):
                super().__init__()

                model = dl.MultiLayerPerceptron(None, [64], 10)
                model.output.normalization.configure(nn.BatchNorm1d)
                self.model = model

        testclass = TestClass()

        self.assertEqual(testclass.model.output.normalization.classtype, nn.BatchNorm1d)

        testclass.build()

        self.assertIsInstance(testclass.model.output.normalization, nn.BatchNorm1d)


class TestSequential(unittest.TestCase):
    def test_forward_with_input_dict(self):
        class AggregationRelu(nn.Module):
            def forward(self, x, A):
                return nn.functional.relu(A @ x)

        model = Sequential(
            dl.Layer(nn.Linear, 1, 20),
            dl.Layer(AggregationRelu),
            dl.Layer(nn.Linear, 20, 1),
        )

        model[0].set_input_map("x")
        model[0].set_output_map("x")

        model[1].set_input_map("x", "A")
        model[1].set_output_map("x")

        model[2].set_input_map("x")
        model[2].set_output_map("x")

        model.build()

<<<<<<< HEAD
        inp = dl.ToDict(x=torch.randn(10, 1), A=torch.randn(10, 10))
=======
        inp = {"x": torch.randn(10, 1), "A": torch.randn(10, 10)}
>>>>>>> 2ea5525a
        out = model(inp)
        self.assertEqual(out["x"].shape, (10, 1))

    def test_set_mapping_1(self):
        model = Sequential(
            dl.Layer(nn.Linear, 1, 20),
            dl.Layer(nn.ReLU),
            dl.Layer(nn.Linear, 20, 1),
        )
        model.set_input_map("x")
        model.set_output_map("x")

        model.build()
<<<<<<< HEAD
        inp = dl.ToDict(x=torch.randn(10, 1))
=======
        inp = {"x": torch.randn(10, 1)}
>>>>>>> 2ea5525a
        out = model(inp)
        self.assertEqual(out["x"].shape, (10, 1))

    def test_set_mapping_2(self):
        model = Sequential(
            dl.Layer(nn.Linear, 1, 20),
            dl.Layer(nn.ReLU),
            dl.Layer(nn.Linear, 20, 1),
        )
        model.set_input_map("x")
        model.set_output_map("x")

        model[1].set_output_map("x", x1=0, x2=0)

        model.build()
<<<<<<< HEAD
        inp = dl.ToDict(x=torch.randn(10, 1))
=======
        inp = {"x": torch.randn(10, 1)}
>>>>>>> 2ea5525a
        out = model(inp)
        self.assertEqual(out["x"].shape, (10, 1))
        self.assertEqual(torch.all(out["x1"] == out["x2"]), True)


if __name__ == "__main__":
    unittest.main()<|MERGE_RESOLUTION|>--- conflicted
+++ resolved
@@ -354,11 +354,8 @@
         layer.set_output_map("x")
 
         layer = layer.build()
-<<<<<<< HEAD
-        inp = dl.ToDict(x=torch.randn(10, 1))
-=======
+        
         inp = {"x": torch.randn(10, 1)}
->>>>>>> 2ea5525a
         out = layer(inp)
         self.assertEqual(out["x"].shape, (10, 20))
 
@@ -368,11 +365,8 @@
         layer.set_output_map()
 
         layer = layer.build()
-<<<<<<< HEAD
-        inp = dl.ToDict(x=torch.randn(10, 1))
-=======
+        
         inp = {"x": torch.randn(10, 1)}
->>>>>>> 2ea5525a
         out = layer(inp)
         self.assertEqual(out.shape, (10, 20))
 
@@ -452,11 +446,7 @@
 
         model.build()
 
-<<<<<<< HEAD
-        inp = dl.ToDict(x=torch.randn(10, 1), A=torch.randn(10, 10))
-=======
         inp = {"x": torch.randn(10, 1), "A": torch.randn(10, 10)}
->>>>>>> 2ea5525a
         out = model(inp)
         self.assertEqual(out["x"].shape, (10, 1))
 
@@ -470,11 +460,8 @@
         model.set_output_map("x")
 
         model.build()
-<<<<<<< HEAD
-        inp = dl.ToDict(x=torch.randn(10, 1))
-=======
+        
         inp = {"x": torch.randn(10, 1)}
->>>>>>> 2ea5525a
         out = model(inp)
         self.assertEqual(out["x"].shape, (10, 1))
 
@@ -490,11 +477,8 @@
         model[1].set_output_map("x", x1=0, x2=0)
 
         model.build()
-<<<<<<< HEAD
-        inp = dl.ToDict(x=torch.randn(10, 1))
-=======
+        
         inp = {"x": torch.randn(10, 1)}
->>>>>>> 2ea5525a
         out = model(inp)
         self.assertEqual(out["x"].shape, (10, 1))
         self.assertEqual(torch.all(out["x1"] == out["x2"]), True)
