--- conflicted
+++ resolved
@@ -1,9 +1,7 @@
 import unittest
 import torch
 import torch.nn as nn
-<<<<<<< HEAD
-from deeplay import LayerList, DeeplayModule, Layer, LayerActivation, Sequential
-=======
+
 from deeplay import (
     LayerList,
     DeeplayModule,
@@ -12,7 +10,7 @@
     Sequential,
     Parallel,
 )
->>>>>>> 4dd27470
+
 import itertools
 
 
@@ -375,11 +373,7 @@
 
         inp = {"x": torch.randn(10, 1), "A": torch.randn(10, 10)}
         out = model(inp)
-<<<<<<< HEAD
         self.assertEqual(out["x"].shape, (10, 1))
-=======
-        self.assertEqual(out["x"].shape, (10, 1))
-
 
 class Module_1(DeeplayModule):
     def forward(self, x):
@@ -459,5 +453,4 @@
         self.assertEqual(out["x2"], 4.0)
         self.assertTrue("x3" not in out)
         self.assertTrue("x4" not in out)
-        self.assertEqual(out["x5"], 1.0)
->>>>>>> 4dd27470
+        self.assertEqual(out["x5"], 1.0)