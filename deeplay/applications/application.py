--- conflicted
+++ resolved
@@ -187,10 +187,6 @@
         )
 
         dict_metrics: Dict[str, tm.Metric]
-<<<<<<< HEAD
-
-=======
->>>>>>> 66d5351a
         if metrics is None:
             return self.trainer.test(self, test_dataloader)[0]
 
