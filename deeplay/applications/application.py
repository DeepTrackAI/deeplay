import copy
from typing import (
    Callable,
    Iterator,
<<<<<<< HEAD
    List,
    Tuple,
=======
    Literal,
>>>>>>> 6b7b6ab0
    Optional,
    Sequence,
<<<<<<< HEAD
    Literal,
    Any,
    Dict,
=======
    Tuple,
    TypeVar,
    Union,
>>>>>>> 6b7b6ab0
)

import lightning as L
import torch
import torch.nn as nn
import torchmetrics as tm
from torch.nn.modules.module import Module

from deeplay import DeeplayModule, Optimizer
<<<<<<< HEAD

import torchmetrics as tm
import copy
=======
>>>>>>> 6b7b6ab0

T = TypeVar("T")


class Application(DeeplayModule, L.LightningModule):
    def __init__(
        self,
<<<<<<< HEAD
        loss: Optional[nn.Module | Callable[..., torch.Tensor]] = None,
=======
        loss: Union[nn.Module, Callable[..., torch.Tensor], None],
>>>>>>> 6b7b6ab0
        optimizer: Optional[Optimizer] = None,
        metrics: Optional[Sequence[tm.Metric]] = None,
        train_metrics: Optional[Sequence[tm.Metric]] = None,
        val_metrics: Optional[Sequence[tm.Metric]] = None,
        test_metrics: Optional[Sequence[tm.Metric]] = None,
    ):
        super().__init__()
        if loss:
            self.loss = loss
        if optimizer:
            self.optimizer = optimizer
            self._provide_paramaters_if_has_none(optimizer)

        metrics = metrics or []
        self.train_metrics = tm.MetricCollection(
            [*self.clone_metrics(metrics), *(train_metrics or [])],
            prefix="train",
        )
        self.val_metrics = tm.MetricCollection(
            [*self.clone_metrics(metrics), *(val_metrics or [])],
            prefix="val",
        )
        self.test_metrics = tm.MetricCollection(
            [*self.clone_metrics(metrics), *(test_metrics or [])],
            prefix="test",
        )

    def forward(self, *args, **kwargs):
        raise NotImplementedError

    def compute_loss(self, y_hat, y) -> torch.Tensor | Dict[str, torch.Tensor]:
        if self.loss:
            return self.loss(y_hat, y)
        else:
            raise NotImplementedError

    def configure_optimizers(self):
        try:
            return self.optimizer
        except AttributeError as e:
            raise AttributeError(
                "Application has no configured optimizer. Make sure to pass optimizer=... to the constructor."
            ) from e

    def configure_optimizers(self):
        try:
            return self.optimizer
        except AttributeError as e:
            raise AttributeError(
                "Application has no configured optimizer. Make sure to pass optimizer=... to the constructor."
            ) from e

    def training_step(self, batch, batch_idx):
        x, y = self.train_preprocess(batch)
        y_hat = self(x)
        loss = self.compute_loss(y_hat, y)
        if not isinstance(loss, dict):
            loss = {"loss": loss}

        for name, v in loss.items():
            self.log(
                f"train_{name}",
                v,
                on_step=True,
                on_epoch=True,
                prog_bar=True,
                logger=True,
            )

        self.log_metrics(
            "train", y_hat, y, on_step=True, on_epoch=True, prog_bar=True, logger=True
        )

        return sum(loss.values())

    def validation_step(self, batch, batch_idx):
        x, y = self.val_preprocess(batch)
        y_hat = self(x)
        loss = self.compute_loss(y_hat, y)
        if not isinstance(loss, dict):
            loss = {"loss": loss}

        for name, loss in loss.items():
            self.log(
                f"val_{name}",
                loss,
                on_step=True,
                on_epoch=True,
                prog_bar=True,
                logger=True,
            )
        self.log_metrics(
            "val",
            y_hat,
            y,
            on_step=True,
            on_epoch=True,
            prog_bar=True,
            logger=True,
        )
        return sum(loss.values())

    def test_step(self, batch, batch_idx):
        x, y = self.test_preprocess(batch)
        y_hat = self(x)
        loss = self.compute_loss(y_hat, y)
        if not isinstance(loss, dict):
            loss = {"loss": loss}

        for name, loss in loss.items():
            self.log(
                f"test_{name}",
                loss,
                on_step=True,
                on_epoch=True,
                prog_bar=True,
                logger=True,
            )
        self.log_metrics(
            "test",
            y_hat,
            y,
            on_step=True,
            on_epoch=True,
            prog_bar=True,
            logger=True,
        )

        return sum(loss.values())

    def predict_step(self, batch, batch_idx, dataloader_idx=None):
        if isinstance(batch, (list, tuple)):
            batch = batch[0]
        y_hat = self(batch)
        return y_hat

    def log_metrics(
        self, kind: Literal["train", "val", "test"], y_hat, y, **logger_kwargs
    ):
        metrics: tm.MetricCollection = getattr(self, f"{kind}_metrics")
        metrics(y_hat, y)

        for name, metric in metrics.items():
            self.log(
                name,
                metric,
                **logger_kwargs,
            )

    @L.LightningModule.trainer.setter
    def trainer(self, trainer):
        # Call the original setter
        L.LightningModule.trainer.fset(self, trainer)

        # Overrides default implementation to do a deep search for all
        # submodules that have a trainer attribute and set it to the
        # same trainer instead for just direct children.
        for module in self.modules():
            if module is self:
                continue
            try:
                if hasattr(module, "trainer") and module.trainer is not trainer:
                    module.trainer = trainer
            except RuntimeError:
                # hasattr can raise RuntimeError if the module is not attached to a trainer
                if isinstance(module, L.LightningModule):
                    module.trainer = trainer

    @staticmethod
    def clone_metrics(metrics: T) -> T:
        return [
            metric.clone() if hasattr(metric, "clone") else copy.copy(metric)
            for metric in metrics
        ]

    def train_preprocess(self, batch):
        return batch

    def val_preprocess(self, batch):
        return batch

    def test_preprocess(self, batch):
        return batch

    def _provide_paramaters_if_has_none(self, optimizer):
        if isinstance(optimizer, Optimizer):
            if "params" in optimizer.kwargs:
                return
            else:

                @optimizer.params
                def f():
                    return self.parameters()

    def named_children(self) -> Iterator[Tuple[str, Module]]:
        name_child_iterator = list(super().named_children())
        # optimizers last
        not_optimizers = [
            (name, child)
            for name, child in name_child_iterator
            if not isinstance(child, Optimizer)
        ]
        optimizers = [
            (name, child)
            for name, child in name_child_iterator
            if isinstance(child, Optimizer)
        ]

        yield from (not_optimizers + optimizers)<|MERGE_RESOLUTION|>--- conflicted
+++ resolved
@@ -1,25 +1,5 @@
 import copy
-from typing import (
-    Callable,
-    Iterator,
-<<<<<<< HEAD
-    List,
-    Tuple,
-=======
-    Literal,
->>>>>>> 6b7b6ab0
-    Optional,
-    Sequence,
-<<<<<<< HEAD
-    Literal,
-    Any,
-    Dict,
-=======
-    Tuple,
-    TypeVar,
-    Union,
->>>>>>> 6b7b6ab0
-)
+from typing import Callable, Iterator, Tuple, Literal, Optional, Dict, TypeVar, Sequence
 
 import lightning as L
 import torch
@@ -28,12 +8,9 @@
 from torch.nn.modules.module import Module
 
 from deeplay import DeeplayModule, Optimizer
-<<<<<<< HEAD
 
 import torchmetrics as tm
 import copy
-=======
->>>>>>> 6b7b6ab0
 
 T = TypeVar("T")
 
@@ -41,11 +18,7 @@
 class Application(DeeplayModule, L.LightningModule):
     def __init__(
         self,
-<<<<<<< HEAD
         loss: Optional[nn.Module | Callable[..., torch.Tensor]] = None,
-=======
-        loss: Union[nn.Module, Callable[..., torch.Tensor], None],
->>>>>>> 6b7b6ab0
         optimizer: Optional[Optimizer] = None,
         metrics: Optional[Sequence[tm.Metric]] = None,
         train_metrics: Optional[Sequence[tm.Metric]] = None,
