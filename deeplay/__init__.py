import warnings

# Filter out warnings from lazy torch modules
warnings.filterwarnings("ignore", category=UserWarning, module="torch.nn.modules.lazy")

from . import core
from .core import (
    Config, Ref, OutputOf, Layer, MultiInputLayer
)

from .components import *
from .applications import *

from . import datasets, tests

<<<<<<< HEAD
=======
# temporary imports until we implement our own
>>>>>>> 304045a1
from pytorch_lightning import Trainer
from torch.utils.data import DataLoader<|MERGE_RESOLUTION|>--- conflicted
+++ resolved
@@ -4,18 +4,13 @@
 warnings.filterwarnings("ignore", category=UserWarning, module="torch.nn.modules.lazy")
 
 from . import core
-from .core import (
-    Config, Ref, OutputOf, Layer, MultiInputLayer
-)
+from .core import Config, Ref, OutputOf, Layer, MultiInputLayer
 
 from .components import *
 from .applications import *
 
 from . import datasets, tests
 
-<<<<<<< HEAD
-=======
 # temporary imports until we implement our own
->>>>>>> 304045a1
 from pytorch_lightning import Trainer
 from torch.utils.data import DataLoader