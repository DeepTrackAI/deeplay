import warnings

# temporary imports until we implement our own

from lightning import Trainer
from torch.utils.data import DataLoader

# Filter out warnings from lazy torch modules
warnings.filterwarnings("ignore", category=UserWarning, module="torch.nn.modules.lazy")
<<<<<<< HEAD

# from . import core, schedulers
# from .core import Config, Ref, OutputOf, Layer, MultiInputLayer

# from .components import *
# from .applications import *

=======
>>>>>>> bbb9ffe2
from .meta import ExtendedConstructorMeta
from .module import DeeplayModule
from .list import LayerList, Sequential
from .external import *
from .blocks import *
<<<<<<< HEAD
from .components import *


from . import tests
=======
from .components import *
>>>>>>> bbb9ffe2
<|MERGE_RESOLUTION|>--- conflicted
+++ resolved
@@ -7,26 +7,9 @@
 
 # Filter out warnings from lazy torch modules
 warnings.filterwarnings("ignore", category=UserWarning, module="torch.nn.modules.lazy")
-<<<<<<< HEAD
-
-# from . import core, schedulers
-# from .core import Config, Ref, OutputOf, Layer, MultiInputLayer
-
-# from .components import *
-# from .applications import *
-
-=======
->>>>>>> bbb9ffe2
 from .meta import ExtendedConstructorMeta
 from .module import DeeplayModule
 from .list import LayerList, Sequential
 from .external import *
 from .blocks import *
-<<<<<<< HEAD
-from .components import *
-
-
-from . import tests
-=======
-from .components import *
->>>>>>> bbb9ffe2
+from .components import *